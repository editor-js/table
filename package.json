--- conflicted
+++ resolved
@@ -1,11 +1,7 @@
 {
   "name": "@editorjs/table",
   "description": "Table for Editor.js",
-<<<<<<< HEAD
-  "version": "2.4.2",
-=======
   "version": "2.4.3",
->>>>>>> e4c0b28c
   "license": "MIT",
   "repository": "https://github.com/editor-js/table",
   "files": [
